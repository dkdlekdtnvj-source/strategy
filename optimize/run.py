"""Command line interface for running parameter optimisation."""
from __future__ import annotations

import argparse
import copy
import hashlib
import json
import logging
import os
import re
import subprocess
from collections.abc import Sequence as AbcSequence
from concurrent.futures import ProcessPoolExecutor, ThreadPoolExecutor
from dataclasses import dataclass
from datetime import UTC, datetime
from itertools import product
from pathlib import Path
from typing import Dict, Iterable, List, Optional, Sequence, Tuple

import numpy as np
import optuna
import optuna.storages
import pandas as pd
import yaml
import multiprocessing
<<<<<<< HEAD
import ccxt  # 상위 50 심볼 조회용
=======
import ccxt
>>>>>>> 86e47535

from datafeed.cache import DataCache
from optimize.metrics import (
    EPS,
    ObjectiveSpec,
    Trade,
    aggregate_metrics,
    equity_curve_from_returns,
    evaluate_objective_values,
    normalise_objectives,
)
from optimize.report import generate_reports, write_bank_file, write_trials_dataframe
from optimize.search_spaces import build_space, grid_choices, mutate_around, sample_parameters
from optimize.strategy_model import run_backtest
from optimize.wf import run_purged_kfold, run_walk_forward
from optimize.regime import detect_regime_label, summarise_regime_performance
from optimize.llm import generate_llm_candidates

def fetch_top_usdt_perp_symbols(
    limit: int = 50,
    exclude_symbols: Optional[Sequence[str]] = None,
    exclude_keywords: Optional[Sequence[str]] = None,
    min_price: Optional[float] = None,
) -> List[str]:
    """Binance USDT-M Perp 선물에서 24h quote volume 상위 심볼을 반환합니다."""

    ex = ccxt.binanceusdm(
        {
            "options": {"defaultType": "future"},
            "enableRateLimit": True,
        }
    )
    ex.load_markets()
    tickers = ex.fetch_tickers()

    exclude_symbols_set = set(exclude_symbols or [])
    exclude_keywords = list(exclude_keywords or [])

    rows: List[Tuple[str, float]] = []
    for sym, ticker in tickers.items():
        market = ex.market(sym)
        if not market.get("swap", False):
            continue
        if market.get("quote") != "USDT":
            continue

        unified = market.get("id", "")
        if unified in exclude_symbols_set:
            continue
        if any(keyword in unified for keyword in exclude_keywords):
            continue

        last = ticker.get("last")
        if min_price is not None and (last is None or float(last) < float(min_price)):
            continue

        quote_volume = ticker.get("quoteVolume")
        if quote_volume is None:
            base_volume = ticker.get("baseVolume") or 0
            last_price = ticker.get("last") or 0
            quote_volume = base_volume * last_price

        try:
            rows.append((unified, float(quote_volume)))
        except (TypeError, ValueError):
            continue

    rows.sort(key=lambda item: item[1], reverse=True)
    return [f"BINANCE:{symbol}" for symbol, _ in rows[:limit]]


LOGGER = logging.getLogger("optimize")
logging.basicConfig(level=logging.INFO, format="[%(levelname)s] %(message)s")

os.environ.setdefault("OMP_NUM_THREADS", "1")
os.environ.setdefault("MKL_NUM_THREADS", "1")

CPU_COUNT = os.cpu_count() or 4
DEFAULT_DATASET_JOBS = max(1, CPU_COUNT // 2)
DEFAULT_OPTUNA_JOBS = max(1, CPU_COUNT // 2)

REPO_ROOT = Path(__file__).resolve().parents[1]
DEFAULT_REPORT_ROOT = Path("reports")
STUDY_ROOT = Path("studies")
NON_FINITE_PENALTY = -1e12

# 단순 메트릭 계산 경로 사용 여부 (CLI 인자/설정으로 갱신됩니다).
simple_metrics_enabled: bool = False

# 기본 팩터 최적화에 사용할 파라미터 키 집합입니다.
# 복잡한 보호 장치·부가 필터 대신 핵심 진입 로직과 직접 관련된 항목만 남겨
# 탐색 공간을 크게 줄이고 수렴 속도를 높입니다.
BASIC_FACTOR_KEYS = {
    "bbLen",
    "bbMult",
    "kcLen",
    "kcMultATR",
    "kcBasis",
    "momLen",
    "thr",
    "requireFlux",
    "exitOpposite",
    "useFadeExit",
    "fadeLevel",
    "useSL",
    "slPct",
    "cooldownBars",
}


def _utcnow_isoformat() -> str:
    """현재 UTC 시각을 ISO8601 ``Z`` 표기 문자열로 반환합니다."""

    return datetime.now(UTC).isoformat().replace("+00:00", "Z")


def _slugify_symbol(symbol: str) -> str:
    text = symbol.split(":")[-1]
    return text.replace("/", "").replace(" ", "")


def _slugify_timeframe(timeframe: Optional[str]) -> str:
    if not timeframe:
        return "nohtf"
    return str(timeframe).replace("/", "_").replace(" ", "")


def _space_hash(space: Dict[str, object]) -> str:
    payload = json.dumps(space or {}, sort_keys=True, separators=(",", ":")).encode("utf-8")
    return hashlib.sha256(payload).hexdigest()


def _restrict_to_basic_factors(
    space: Dict[str, Dict[str, object]], *, enabled: bool = True
) -> Dict[str, Dict[str, object]]:
    """기본 팩터만 남긴 탐색 공간 사본을 반환합니다."""

    if not space:
        return {}

    if not enabled:
        return {name: dict(spec) for name, spec in space.items()}

    filtered: Dict[str, Dict[str, object]] = {}
    for name, spec in space.items():
        if name in BASIC_FACTOR_KEYS:
            filtered[name] = dict(spec)
    return filtered


def _filter_basic_factor_params(
    params: Dict[str, object], *, enabled: bool = True
) -> Dict[str, object]:
    """기본 팩터 키만 남겨 파라미터 딕셔너리를 정리합니다."""

    if not params:
        return {}
    if not enabled:
        return dict(params)
    return {key: value for key, value in params.items() if key in BASIC_FACTOR_KEYS}


def _git_revision() -> Optional[str]:
    try:
        return (
            subprocess.check_output(["git", "rev-parse", "HEAD"], cwd=REPO_ROOT)
            .decode("utf-8")
            .strip()
        )
    except Exception:
        return None


def _next_available_dir(path: Path) -> Path:
    if not path.exists():
        return path
    counter = 1
    while True:
        candidate = path.parent / f"{path.name}_{counter}"
        if not candidate.exists():
            return candidate
        counter += 1


def _configure_logging(log_dir: Path) -> None:
    log_dir.mkdir(parents=True, exist_ok=True)
    log_path = log_dir / "run.log"
    handler = logging.FileHandler(log_path, mode="w", encoding="utf-8")
    handler.setFormatter(logging.Formatter("%(asctime)s [%(levelname)s] %(name)s: %(message)s"))
    LOGGER.addHandler(handler)


def _build_run_tag(
    datasets: Sequence["DatasetSpec"],
    params_cfg: Dict[str, object],
    run_tag: Optional[str],
) -> Tuple[str, str, str, str]:
    symbol = params_cfg.get("symbol") or (datasets[0].symbol if datasets else "unknown")
    timeframe = (
        params_cfg.get("timeframe")
        or (datasets[0].timeframe if datasets else "multi")
    )
    htf = (
        params_cfg.get("htf_timeframe")
        or params_cfg.get("htf")
        or (datasets[0].htf_timeframe if datasets and datasets[0].htf_timeframe else "nohtf")
    )
    if not htf:
        htf = "nohtf"
    symbol_slug = _slugify_symbol(str(symbol))
    timeframe_slug = str(timeframe).replace("/", "_")
    htf_slug = str(htf).replace("/", "_")
    timestamp = datetime.now(UTC).strftime("%Y%m%d-%H%M")
    parts = [timestamp, symbol_slug, timeframe_slug, htf_slug]
    if run_tag:
        parts.append(run_tag)
    return timestamp, symbol_slug, timeframe_slug, "_".join(filter(None, parts))


def _run_dataset_backtest_task(
    dataset: "DatasetSpec",
    params: Dict[str, object],
    fees: Dict[str, float],
    risk: Dict[str, float],
) -> Dict[str, float]:
    """Execute ``run_backtest`` for a single dataset.

    This helper is defined at module level so it can be pickled when ``ProcessPoolExecutor``
    is used for parallel evaluation.
    """

    return run_backtest(dataset.df, params, fees, risk, htf_df=dataset.htf)


def _resolve_output_directory(
    base: Optional[Path],
    datasets: Sequence["DatasetSpec"],
    params_cfg: Dict[str, object],
    run_tag: Optional[str],
) -> Tuple[Path, Dict[str, str]]:
    ts, symbol_slug, timeframe_slug, tag = _build_run_tag(datasets, params_cfg, run_tag)
    if base is None:
        root = DEFAULT_REPORT_ROOT
        output = root / tag
    else:
        output = base
    output = _next_available_dir(output)
    output.mkdir(parents=True, exist_ok=False)
    return output, {
        "timestamp": ts,
        "symbol": symbol_slug,
        "timeframe": timeframe_slug,
        "tag": tag,
    }


def _write_manifest(
    output_dir: Path,
    *,
    manifest: Dict[str, object],
) -> None:
    (output_dir / "manifest.json").write_text(json.dumps(manifest, indent=2, sort_keys=True))


def _load_json(path: Path) -> Dict[str, object]:
    if not path or not path.exists():
        return {}
    try:
        return json.loads(path.read_text())
    except Exception:
        return {}


def _parse_timeframe_grid(raw: Optional[str]) -> List[Tuple[str, Optional[str]]]:
    if not raw:
        return []
    combos: List[Tuple[str, Optional[str]]] = []
    text = str(raw).replace("\n", ",").replace(";", ",")
    for token in text.split(","):
        candidate = token.strip()
        if not candidate:
            continue
        if "@" in candidate:
            ltf, htf = candidate.split("@", 1)
        elif ":" in candidate:
            ltf, htf = candidate.split(":", 1)
        else:
            ltf, htf = candidate, None
        ltf = ltf.strip()
        htf = htf.strip() if htf is not None else None
        if not ltf:
            continue
        combos.append((ltf, htf or None))
    return combos


def _format_batch_value(
    template: Optional[str],
    base: Optional[str],
    suffix: str,
    context: Dict[str, object],
) -> Optional[str]:
    if template:
        try:
            return template.format(**context)
        except KeyError as exc:
            missing = exc.args[0]
            raise ValueError(f"Unknown placeholder '{missing}' in template {template!r}") from exc
    if base:
        return f"{base}_{suffix}" if suffix else base
    return suffix or None


def _resolve_study_storage(
    params_cfg: Dict[str, object],
    datasets: Sequence["DatasetSpec"],
) -> Optional[Path]:
    STUDY_ROOT.mkdir(parents=True, exist_ok=True)
    _, symbol_slug, timeframe_slug, _ = _build_run_tag(datasets, params_cfg, None)
    htf = params_cfg.get("htf_timeframe") or (
        datasets[0].htf_timeframe if datasets and datasets[0].htf_timeframe else "nohtf"
    )
    htf_slug = str(htf or "nohtf").replace("/", "_")
    return STUDY_ROOT / f"{symbol_slug}_{timeframe_slug}_{htf_slug}.db"


def _extract_primary_htf(
    params_cfg: Dict[str, object],
    datasets: Sequence["DatasetSpec"],
) -> Optional[str]:
    raw = params_cfg.get("htf_timeframes")
    if isinstance(raw, (list, tuple)) and len(raw) == 1:
        return str(raw[0])
    direct = params_cfg.get("htf_timeframe") or params_cfg.get("htf")
    if direct:
        return str(direct)
    if datasets and getattr(datasets[0], "htf_timeframe", None):
        return str(datasets[0].htf_timeframe)
    return None


def _default_study_name(
    params_cfg: Dict[str, object],
    datasets: Sequence["DatasetSpec"],
    space_hash: Optional[str] = None,
) -> str:
    _, symbol_slug, timeframe_slug, _ = _build_run_tag(datasets, params_cfg, None)
    htf = _extract_primary_htf(params_cfg, datasets)
    htf_slug = _slugify_timeframe(htf)
    suffix = f"_{space_hash[:6]}" if space_hash else ""
    return f"{symbol_slug}_{timeframe_slug}_{htf_slug}{suffix}"


def _discover_bank_path(
    current_output: Path,
    tag_info: Dict[str, str],
    space_hash: str,
) -> Optional[Path]:
    root = current_output.parent
    if not root.exists():
        return None
    candidates = sorted(
        [p for p in root.iterdir() if p.is_dir() and p != current_output],
        key=lambda p: p.stat().st_mtime,
        reverse=True,
    )
    for candidate in candidates:
        bank_path = candidate / "bank.json"
        if not bank_path.exists():
            continue
        payload = _load_json(bank_path)
        metadata = payload.get("metadata", {})
        if payload.get("space_hash") != space_hash:
            continue
        if metadata.get("symbol") != tag_info.get("symbol"):
            continue
        if metadata.get("timeframe") != tag_info.get("timeframe"):
            continue
        return bank_path
    return None


def _load_seed_trials(
    bank_path: Optional[Path],
    space: Dict[str, object],
    space_hash: str,
    regime_label: Optional[str] = None,
    max_seeds: int = 20,
    *,
    basic_filter_enabled: bool = True,
) -> List[Dict[str, object]]:
    if bank_path is None:
        return []
    payload = _load_json(bank_path)
    if not payload or payload.get("space_hash") != space_hash:
        return []

    entries = payload.get("entries", [])
    if regime_label:
        filtered = [entry for entry in entries if entry.get("regime", {}).get("label") == regime_label]
        if filtered:
            entries = filtered

    seeds: List[Dict[str, object]] = []
    rng = np.random.default_rng()
    for entry in entries[:max_seeds]:
        params = entry.get("params")
        if not isinstance(params, dict):
            continue
        filtered_params = _filter_basic_factor_params(
            dict(params), enabled=basic_filter_enabled
        )
        if not filtered_params:
            continue
        seeds.append(filtered_params)
        mutated = mutate_around(
            filtered_params,
            space,
            scale=float(payload.get("mutation_scale", 0.1)),
            rng=rng,
        )
        mutated_filtered = _filter_basic_factor_params(
            mutated, enabled=basic_filter_enabled
        )
        if mutated_filtered:
            seeds.append(mutated_filtered)
    return seeds


def _build_bank_payload(
    *,
    tag_info: Dict[str, str],
    space_hash: str,
    entries: List[Dict[str, object]],
    regime_summary,
    mutation_scale: float = 0.1,
) -> Dict[str, object]:
    payload_entries: List[Dict[str, object]] = []
    for entry in entries:
        regime_info = summarise_regime_performance(entry, regime_summary)
        payload_entries.append({**entry, "regime": regime_info})

    return {
        "created_at": _utcnow_isoformat(),
        "metadata": {
            "symbol": tag_info.get("symbol"),
            "timeframe": tag_info.get("timeframe"),
            "tag": tag_info.get("tag"),
        },
        "space_hash": space_hash,
        "mutation_scale": mutation_scale,
        "entries": payload_entries,
    }


def load_yaml(path: Path) -> Dict[str, object]:
    if not path.exists():
        return {}
    with path.open("r", encoding="utf-8") as handle:
        return yaml.safe_load(handle) or {}


def _prompt_choice(label: str, choices: List[str], default: Optional[str] = None) -> Optional[str]:
    if not choices:
        return default
    while True:
        print(f"\n{label}:")
        for idx, value in enumerate(choices, start=1):
            marker = " (default)" if default == value else ""
            print(f"  {idx}. {value}{marker}")
        raw = input("Select option (press Enter for default): ").strip()
        if not raw:
            return default or (choices[0] if choices else None)
        if raw.isdigit():
            sel = int(raw)
            if 1 <= sel <= len(choices):
                return choices[sel - 1]
        print("Invalid selection. Please try again.")


def _prompt_bool(label: str, default: Optional[bool] = None) -> Optional[bool]:
    suffix = " [y/n]" if default is None else (" [Y/n]" if default else " [y/N]")
    while True:
        raw = input(f"{label}{suffix}: ").strip().lower()
        if not raw and default is not None:
            return default
        if raw in {"y", "yes"}:
            return True
        if raw in {"n", "no"}:
            return False
        if not raw:
            return default
        print("Please answer 'y' or 'n'.")


def _coerce_bool_or_none(value: object) -> Optional[bool]:
    if value is None:
        return None
    if isinstance(value, bool):
        return value
    if isinstance(value, (int, float)):
        return bool(value)
    if isinstance(value, str):
        text = value.strip().lower()
        if text in {"", "nan"}:
            return None
        if text in {"true", "t", "1", "yes", "y", "on"}:
            return True
        if text in {"false", "f", "0", "no", "n", "off"}:
            return False
    return None


def _collect_tokens(items: Iterable[str]) -> List[str]:
    tokens: List[str] = []
    for item in items:
        if not item:
            continue
        for token in item.split(","):
            token = token.strip()
            if token:
                tokens.append(token)
    return tokens


def _ensure_dict(root: Dict[str, object], key: str) -> Dict[str, object]:
    value = root.get(key)
    if not isinstance(value, dict):
        value = {}
        root[key] = value
    return value


@dataclass
class DatasetSpec:
    symbol: str
    timeframe: str
    start: str
    end: str
    df: pd.DataFrame
    htf: Optional[pd.DataFrame]
    htf_timeframe: Optional[str] = None
    source_symbol: Optional[str] = None

    @property
    def name(self) -> str:
        parts = [self.symbol, self.timeframe]
        if self.htf_timeframe:
            parts.append(f"htf{self.htf_timeframe}")
        parts.extend([self.start, self.end])
        return "_".join(parts)

    @property
    def meta(self) -> Dict[str, str]:
        return {
            "symbol": self.symbol,
            "source_symbol": self.source_symbol or self.symbol,
            "timeframe": self.timeframe,
            "from": self.start,
            "to": self.end,
            "htf_timeframe": self.htf_timeframe or "",
        }


def _normalise_timeframe_value(value: Optional[object]) -> Optional[str]:
    if value is None:
        return None
    text = str(value).strip()
    return text or None


def _normalise_htf_value(value: Optional[object]) -> Optional[str]:
    if value is None:
        return None
    text = str(value).strip()
    if not text or text.lower() in {"none", "null", "na", "off", "0"}:
        return None
    return text


def _group_datasets(
    datasets: Sequence[DatasetSpec],
) -> Tuple[Dict[Tuple[str, Optional[str]], List[DatasetSpec]], Dict[str, List[DatasetSpec]], Tuple[str, Optional[str]]]:
    groups: Dict[Tuple[str, Optional[str]], List[DatasetSpec]] = {}
    timeframe_groups: Dict[str, List[DatasetSpec]] = {}
    for dataset in datasets:
        key = (dataset.timeframe, dataset.htf_timeframe or None)
        groups.setdefault(key, []).append(dataset)
        timeframe_groups.setdefault(dataset.timeframe, []).append(dataset)

    if not groups:
        raise RuntimeError("No datasets available for optimisation")

    default_key = next(iter(groups))
    return groups, timeframe_groups, default_key


def _select_datasets_for_params(
    params_cfg: Dict[str, object],
    dataset_groups: Dict[Tuple[str, Optional[str]], List[DatasetSpec]],
    timeframe_groups: Dict[str, List[DatasetSpec]],
    default_key: Tuple[str, Optional[str]],
    params: Dict[str, object],
) -> Tuple[Tuple[str, Optional[str]], List[DatasetSpec]]:
    def _match(tf: str, htf: Optional[str]) -> Optional[Tuple[Tuple[str, Optional[str]], List[DatasetSpec]]]:
        tf_lower = tf.lower()
        htf_lower = (htf or "").lower()
        for key, group in dataset_groups.items():
            key_tf, key_htf = key
            if key_tf.lower() != tf_lower:
                continue
            key_htf_lower = (key_htf or "").lower()
            if key_htf_lower == htf_lower:
                return key, group
        return None

    timeframe_value = (
        _normalise_timeframe_value(params.get("timeframe"))
        or _normalise_timeframe_value(params.get("ltf"))
        or _normalise_timeframe_value(params_cfg.get("timeframe"))
    )

    htf_value = (
        _normalise_htf_value(params.get("htf"))
        or _normalise_htf_value(params.get("htf_timeframe"))
    )

    if htf_value is None:
        cfg_htf = params_cfg.get("htf_timeframe")
        if cfg_htf:
            htf_value = _normalise_htf_value(cfg_htf)
        elif isinstance(params_cfg.get("htf_timeframes"), list) and len(params_cfg["htf_timeframes"]) == 1:
            htf_value = _normalise_htf_value(params_cfg["htf_timeframes"][0])

    if timeframe_value is None:
        timeframe_value = default_key[0]

    selected = None
    if timeframe_value:
        selected = _match(timeframe_value, htf_value)
        if selected is None and htf_value is not None:
            selected = _match(timeframe_value, None)
        if selected is None:
            for key, group in dataset_groups.items():
                if key[0].lower() == timeframe_value.lower():
                    selected = (key, group)
                    break

        if selected is None:
            for tf, group in timeframe_groups.items():
                if tf.lower() == timeframe_value.lower():
                    key = (group[0].timeframe, group[0].htf_timeframe or None)
                    selected = (key, group)
                    break

    if selected is None:
        selected = (default_key, dataset_groups[default_key])

    return selected


def _pick_primary_dataset(datasets: Sequence[DatasetSpec]) -> DatasetSpec:
    return max(datasets, key=lambda item: len(item.df))


def _resolve_symbol_entry(entry: object, alias_map: Dict[str, str]) -> Tuple[str, str]:
    """Normalise a symbol entry to a display name and a Binance fetch symbol."""

    if isinstance(entry, dict):
        alias = entry.get("alias") or entry.get("name") or entry.get("symbol") or entry.get("id") or ""
        resolved = entry.get("symbol") or entry.get("id") or alias
        alias = str(alias) if alias else str(resolved)
        resolved = str(resolved) if resolved else alias
    else:
        alias = str(entry)
        resolved = alias

    resolved = alias_map.get(alias, alias_map.get(resolved, resolved))
    if not alias:
        alias = resolved
    if not resolved:
        resolved = alias
    return alias, resolved


def _normalise_periods(
    periods_cfg: Optional[Iterable[Dict[str, object]]],
    base_period: Dict[str, object],
) -> List[Dict[str, str]]:
    periods: List[Dict[str, str]] = []
    if periods_cfg:
        for idx, raw in enumerate(periods_cfg):
            if not isinstance(raw, dict):
                raise ValueError(
                    f"Period entry #{idx + 1} must be a mapping with 'from'/'to' keys, got {type(raw).__name__}."
                )
            start = raw.get("from")
            end = raw.get("to")
            if not start or not end:
                raise ValueError(
                    f"Period entry #{idx + 1} is missing required 'from'/'to' values: {raw}."
                )
            periods.append({"from": str(start), "to": str(end)})

    if not periods:
        start = base_period.get("from") if isinstance(base_period, dict) else None
        end = base_period.get("to") if isinstance(base_period, dict) else None
        if start and end:
            periods.append({"from": str(start), "to": str(end)})

    return periods


def prepare_datasets(
    params_cfg: Dict[str, object],
    backtest_cfg: Dict[str, object],
    data_dir: Path,
) -> List[DatasetSpec]:
    data_cfg = backtest_cfg.get("data") if isinstance(backtest_cfg.get("data"), dict) else {}
    cache_root = Path(data_dir).expanduser()
    futures_flag = bool(backtest_cfg.get("futures", False))
    if data_cfg:
        market_text = str(data_cfg.get("market", "")).lower()
        if market_text == "futures":
            futures_flag = True
        elif market_text == "spot":
            futures_flag = False
        if "futures" in data_cfg:
            futures_flag = bool(data_cfg.get("futures"))
        cache_override = data_cfg.get("cache_dir")
        if cache_override:
            cache_root = Path(cache_override).expanduser()
    cache = DataCache(cache_root, futures=futures_flag)

    base_symbol = str(params_cfg.get("symbol")) if params_cfg.get("symbol") else ""
    base_timeframe = str(params_cfg.get("timeframe")) if params_cfg.get("timeframe") else ""
    base_period = params_cfg.get("backtest", {}) or {}

    alias_map: Dict[str, str] = {}
    for source in (backtest_cfg.get("symbol_aliases"), params_cfg.get("symbol_aliases")):
        if isinstance(source, dict):
            for key, value in source.items():
                if key and value:
                    alias_map[str(key)] = str(value)

    def _to_list(value: Optional[object]) -> List[str]:
        if value is None:
            return []
        if isinstance(value, (list, tuple)):
            return [str(v) for v in value if v]
        text = str(value)
        return [text] if text else []

    dataset_entries = backtest_cfg.get("datasets")
    if isinstance(dataset_entries, list) and dataset_entries:
        datasets: List[DatasetSpec] = []
        for entry in dataset_entries:
            if not isinstance(entry, dict):
                continue
            symbol_value = (
                entry.get("symbol")
                or entry.get("name")
                or entry.get("id")
                or entry.get("ticker")
            )
            if not symbol_value:
                raise ValueError("datasets 항목에 symbol 키가 필요합니다.")
            display_symbol, source_symbol = _resolve_symbol_entry(str(symbol_value), alias_map)

            ltf_candidates = _to_list(entry.get("ltf") or entry.get("ltfs") or entry.get("timeframes"))
            if not ltf_candidates:
                raise ValueError(f"{symbol_value} 데이터셋에 최소 하나의 ltf/timeframe 이 필요합니다.")

            htf_candidates = _to_list(
                entry.get("htf")
                or entry.get("htfs")
                or entry.get("htf_timeframes")
                or entry.get("htf_timeframe")
            )
            if not htf_candidates:
                htf_candidates = [None]

            start_value = entry.get("start") or entry.get("from") or base_period.get("from")
            end_value = entry.get("end") or entry.get("to") or base_period.get("to")
            if not start_value or not end_value:
                raise ValueError(f"{symbol_value} 데이터셋에 start/end 구간이 필요합니다.")
            start = str(start_value)
            end = str(end_value)

            symbol_log = (
                display_symbol if display_symbol == source_symbol else f"{display_symbol}→{source_symbol}"
            )
            for timeframe in ltf_candidates:
                timeframe_text = str(timeframe)
                for htf_tf in htf_candidates or [None]:
                    htf_text = str(htf_tf) if htf_tf else None
                    LOGGER.info(
                        "Preparing dataset %s %s (HTF %s) %s→%s",
                        symbol_log,
                        timeframe_text,
                        htf_text or "-",
                        start,
                        end,
                    )
                    df = cache.get(source_symbol, timeframe_text, start, end)
                    htf_df = (
                        cache.get(source_symbol, htf_text, start, end, allow_partial=True)
                        if htf_text
                        else None
                    )
                    datasets.append(
                        DatasetSpec(
                            symbol=display_symbol,
                            timeframe=timeframe_text,
                            start=start,
                            end=end,
                            df=df,
                            htf=htf_df,
                            htf_timeframe=htf_text,
                            source_symbol=source_symbol,
                        )
                    )
        if not datasets:
            raise ValueError("backtest.datasets 설정에서 어떤 데이터셋도 생성되지 않았습니다.")
        return datasets

    symbols = backtest_cfg.get("symbols") or ([base_symbol] if base_symbol else [])
    timeframes = backtest_cfg.get("timeframes") or ([base_timeframe] if base_timeframe else [])
    if timeframes:

        def _tf_priority(tf: str) -> Tuple[int, float]:
            text = str(tf).strip().lower()
            if text == "1m":
                return (0, 1.0)
            if text.endswith("m"):
                try:
                    minutes = float(text[:-1])
                except ValueError:
                    minutes = float("inf")
                return (1, minutes)
            return (2, float("inf"))

        timeframes = sorted(dict.fromkeys(timeframes), key=_tf_priority)
    periods = _normalise_periods(backtest_cfg.get("periods"), base_period)

    if not symbols or not timeframes or not periods:
        raise ValueError(
            "Backtest configuration must specify symbol(s), timeframe(s), and at least one period with 'from'/'to' dates."
        )

    htf_candidates = _to_list(params_cfg.get("htf_timeframes"))
    if not htf_candidates:
        htf_candidates = _to_list(params_cfg.get("htf_timeframe"))
    if not htf_candidates:
        htf_candidates = _to_list(backtest_cfg.get("htf_timeframes"))
    if not htf_candidates:
        htf_candidates = _to_list(backtest_cfg.get("htf_timeframe"))
    if not htf_candidates:
        htf_candidates = [None]

    symbol_pairs = [_resolve_symbol_entry(symbol, alias_map) for symbol in symbols]

    datasets: List[DatasetSpec] = []
    for (display_symbol, source_symbol), timeframe, period, htf_tf in product(
        symbol_pairs, timeframes, periods, htf_candidates
    ):
        start = str(period["from"])
        end = str(period["to"])
        symbol_log = (
            display_symbol if display_symbol == source_symbol else f"{display_symbol}→{source_symbol}"
        )
        LOGGER.info(
            "Preparing dataset %s %s (HTF %s) %s→%s",
            symbol_log,
            timeframe,
            htf_tf or "-",
            start,
            end,
        )
        df = cache.get(source_symbol, timeframe, start, end)
        htf = (
            cache.get(source_symbol, str(htf_tf), start, end, allow_partial=True)
            if htf_tf
            else None
        )
        datasets.append(
            DatasetSpec(
                symbol=display_symbol,
                timeframe=timeframe,
                start=start,
                end=end,
                df=df,
                htf=htf,
                htf_timeframe=str(htf_tf) if htf_tf else None,
                source_symbol=source_symbol,
            )
        )
    return datasets


def combine_metrics(
    metric_list: List[Dict[str, float]], *, simple_override: Optional[bool] = None
) -> Dict[str, float]:
    if not metric_list:
        return {}

    simple_mode = bool(simple_override)

    if simple_override is None:
        for metrics in metric_list:
            if bool(metrics.get("SimpleMetricsOnly")):
                simple_mode = True
                break

    combined_returns: List[pd.Series] = []
    combined_trades: List[Trade] = [] if not simple_mode else []

    def _coerce_float(value: object) -> float:
        try:
            return float(value)
        except (TypeError, ValueError):
            return 0.0

    total_gross_profit = 0.0
    total_gross_loss = 0.0
    total_trades = 0
    total_wins = 0
    total_losses = 0
    hold_weight_sum = 0.0
    max_consecutive_losses = 0
    valid_flag = True

    for metrics in metric_list:
        returns = metrics.get("Returns")
        if isinstance(returns, pd.Series):
            combined_returns.append(returns)

        valid_flag = valid_flag and bool(metrics.get("Valid", True))

        if simple_mode:
            trades_count = int(_coerce_float(metrics.get("Trades")))
            wins_count = int(_coerce_float(metrics.get("Wins")))
            losses_count = int(_coerce_float(metrics.get("Losses")))
            gross_profit = _coerce_float(metrics.get("GrossProfit"))
            gross_loss = _coerce_float(metrics.get("GrossLoss"))
            avg_hold = _coerce_float(metrics.get("AvgHoldBars"))
            streak = int(_coerce_float(metrics.get("MaxConsecutiveLosses")))

            trades_list = metrics.get("TradesList")
            if isinstance(trades_list, list) and trades_list:
                local_wins = 0
                local_losses = 0
                local_gross_profit = 0.0
                local_gross_loss = 0.0
                hold_sum = 0.0
                current_streak = 0
                worst_streak = 0
                for trade in trades_list:
                    profit = _coerce_float(getattr(trade, "profit", 0.0))
                    if profit > 0:
                        local_gross_profit += profit
                        local_wins += 1
                        current_streak = 0
                    elif profit < 0:
                        local_gross_loss += profit
                        local_losses += 1
                        current_streak += 1
                        worst_streak = max(worst_streak, current_streak)
                    else:
                        current_streak = 0
                    hold_sum += _coerce_float(getattr(trade, "bars_held", 0))

                if trades_count == 0:
                    trades_count = len(trades_list)
                if wins_count == 0 and local_wins:
                    wins_count = local_wins
                if losses_count == 0 and local_losses:
                    losses_count = local_losses
                if gross_profit == 0.0 and local_gross_profit:
                    gross_profit = local_gross_profit
                if gross_loss == 0.0 and local_gross_loss:
                    gross_loss = local_gross_loss
                if avg_hold == 0.0 and trades_count:
                    avg_hold = hold_sum / trades_count if trades_count else 0.0
                if streak == 0 and worst_streak:
                    streak = worst_streak

            total_trades += trades_count
            total_wins += wins_count
            total_losses += losses_count
            total_gross_profit += gross_profit
            total_gross_loss += gross_loss
            hold_weight_sum += avg_hold * trades_count
            max_consecutive_losses = max(max_consecutive_losses, streak)
        else:
            trades = metrics.get("TradesList")
            if isinstance(trades, list):
                combined_trades.extend(trades)

    merged_returns = (
        pd.concat(combined_returns, axis=0).sort_index() if combined_returns else pd.Series(dtype=float)
    )

    if simple_mode:
        returns_clean = merged_returns.replace([np.inf, -np.inf], np.nan).fillna(0.0)
        if returns_clean.empty:
            net_profit = 0.0
        else:
            equity = equity_curve_from_returns(returns_clean, initial=1.0)
            net_profit = (
                float((equity.iloc[-1] - equity.iloc[0]) / equity.iloc[0])
                if len(equity) > 1
                else 0.0
            )
        if returns_clean.empty and not net_profit:
            fallback = [
                metrics.get("NetProfit") if metrics.get("NetProfit") is not None else metrics.get("TotalReturn")
                for metrics in metric_list
            ]
            fallback = [float(value) for value in fallback if value is not None]
            if fallback:
                net_profit = float(np.mean(fallback))

        denominator = max(abs(total_gross_loss), EPS)
        profit_factor_value = float(total_gross_profit / denominator) if denominator else 0.0
        if not np.isfinite(profit_factor_value):
            profit_factor_value = 0.0

        if total_trades > 0 and hold_weight_sum > 0:
            avg_hold = hold_weight_sum / total_trades
        else:
            avg_hold = 0.0

        win_rate = float(total_wins / total_trades) if total_trades else 0.0

        aggregated: Dict[str, float] = {
            "NetProfit": net_profit,
            "TotalReturn": net_profit,
            "ProfitFactor": profit_factor_value,
            "Trades": float(total_trades),
            "Wins": float(total_wins),
            "Losses": float(total_losses),
            "GrossProfit": float(total_gross_profit),
            "GrossLoss": float(total_gross_loss),
            "AvgHoldBars": float(avg_hold),
            "WinRate": win_rate,
            "MaxConsecutiveLosses": float(max_consecutive_losses),
        }
        aggregated["SimpleMetricsOnly"] = True
    else:
        combined_trades.sort(
            key=lambda trade: (
                getattr(trade, "entry_time", None),
                getattr(trade, "exit_time", None),
            )
        )
        aggregated = aggregate_metrics(combined_trades, merged_returns, simple=False)

    aggregated["Trades"] = int(aggregated.get("Trades", 0))
    aggregated["Wins"] = int(aggregated.get("Wins", 0))
    aggregated["Losses"] = int(aggregated.get("Losses", 0))

    def _first_finite_value(key: str) -> Optional[float]:
        for metrics in metric_list:
            if key not in metrics:
                continue
            try:
                value = float(metrics[key])
            except (TypeError, ValueError):
                continue
            if not np.isfinite(value):
                continue
            return float(value)
        return None

    penalty_keys = {"TradePenalty", "HoldPenalty", "ConsecutiveLossPenalty"}
    requirement_keys = {"MinTrades", "MinHoldBars", "MaxConsecutiveLossLimit"}

    for key in sorted(penalty_keys | requirement_keys):
        value = _first_finite_value(key)
        if value is None:
            if key in penalty_keys or key in requirement_keys:
                aggregated.setdefault(key, 0.0)
            continue
        if key in penalty_keys:
            value = abs(value)
        aggregated[key] = float(max(0.0, value))

    aggregated["Valid"] = valid_flag
    return aggregated


def compute_score_pf_basic(
    metrics: Dict[str, object], constraints: Optional[Dict[str, object]] = None
) -> float:
    """ProfitFactor 중심 기본 점수를 계산합니다."""

    constraints = constraints or {}

    def _as_float(value: object, default: float = 0.0) -> float:
        try:
            number = float(value)
        except (TypeError, ValueError):
            return default
        if not np.isfinite(number):
            return default
        return number

    pf = _as_float(metrics.get("ProfitFactor"), 0.0)

    dd_raw = metrics.get("MaxDD")
    if dd_raw is None:
        dd_raw = metrics.get("MaxDrawdown")
    dd_value = abs(_as_float(dd_raw, 0.0))
    dd_pct = dd_value * 100.0 if dd_value <= 1.0 else dd_value

    trades_raw = metrics.get("Trades")
    if trades_raw is None:
        trades_raw = metrics.get("TotalTrades")
    trades = int(round(_as_float(trades_raw, 0.0)))

    min_trades = int(round(_as_float(constraints.get("min_trades_test"), 12.0)))
    max_dd = _as_float(constraints.get("max_dd_pct"), 70.0)

    base = pf

    if trades < min_trades:
        base -= (min_trades - trades) * 0.2

    if dd_pct > max_dd:
        base -= (dd_pct - max_dd) * 0.05

    return base


def _clean_metrics(metrics: Dict[str, object]) -> Dict[str, object]:
    clean: Dict[str, object] = {}
    for key, value in metrics.items():
        if isinstance(value, (int, float, bool, str)):
            clean[key] = value
    return clean


def _create_pruner(name: str, params: Dict[str, object]) -> optuna.pruners.BasePruner:
    name = (name or "asha").lower()
    params = params or {}
    if name in {"none", "nop", "off"}:
        return optuna.pruners.NopPruner()
    if name in {"median", "medianpruner"}:
        return optuna.pruners.MedianPruner(**params)
    if name in {"hyperband"}:
        return optuna.pruners.HyperbandPruner(**params)
    if name in {"threshold", "thresholdpruner"}:
        return optuna.pruners.ThresholdPruner(**params)
    if name in {"patient", "patientpruner"}:
        patience = int(params.get("patience", 10))
        wrapped = _create_pruner(params.get("wrapped", "nop"), params.get("wrapped_params", {}))
        return optuna.pruners.PatientPruner(wrapped, patience=patience)
    if name in {"wilcoxon", "wilcoxonpruner"}:
        return optuna.pruners.WilcoxonPruner(**params)
    # Default to ASHA / successive halving
    return optuna.pruners.SuccessiveHalvingPruner(**params)


def optimisation_loop(
    datasets: List[DatasetSpec],
    params_cfg: Dict[str, object],
    objectives: Iterable[object],
    fees: Dict[str, float],
    risk: Dict[str, float],
    forced_params: Optional[Dict[str, object]] = None,
    *,
    study_storage: Optional[Path] = None,
    space_hash: Optional[str] = None,
    seed_trials: Optional[List[Dict[str, object]]] = None,
    log_dir: Optional[Path] = None,
) -> Dict[str, object]:
    search_cfg = params_cfg.get("search", {})
    objective_specs: List[ObjectiveSpec] = normalise_objectives(objectives)
    if not objective_specs:
        objective_specs = [ObjectiveSpec(name="NetProfit")]
    multi_objective = bool(search_cfg.get("multi_objective", False)) and len(objective_specs) > 1
    directions = [spec.direction for spec in objective_specs]
    original_space = build_space(params_cfg.get("space", {}))

    basic_profile_flag = _coerce_bool_or_none(search_cfg.get("basic_factor_profile"))
    if basic_profile_flag is None:
        basic_profile_flag = _coerce_bool_or_none(search_cfg.get("use_basic_factors"))
    use_basic_factors = True if basic_profile_flag is None else basic_profile_flag

    space = _restrict_to_basic_factors(original_space, enabled=use_basic_factors)
    if use_basic_factors:
        if len(space) != len(original_space):
            LOGGER.info(
                "기본 팩터 프로파일: %d→%d개 파라미터로 탐색 공간을 축소합니다.",
                len(original_space),
                len(space),
            )
            if not space:
                LOGGER.warning(
                    "기본 팩터 집합에 해당하는 항목이 없어 탐색 공간이 비었습니다."
                    " space 설정을 점검하세요."
                )
    else:
        LOGGER.info(
            "기본 팩터 프로파일 비활성화: 전체 %d개 파라미터 탐색", len(space)
        )

    params_cfg["space"] = space

    dataset_groups, timeframe_groups, default_key = _group_datasets(datasets)

    available_cpu = max(1, multiprocessing.cpu_count())

    raw_n_jobs = search_cfg.get("n_jobs", 1)
    try:
        n_jobs = max(1, int(raw_n_jobs))
    except (TypeError, ValueError):
        LOGGER.warning("search.n_jobs 값 '%s' 을 해석할 수 없어 1로 대체합니다.", raw_n_jobs)
        n_jobs = 1
    if n_trials := int(search_cfg.get("n_trials", 0) or 0):
        auto_jobs = max(1, min(available_cpu, n_trials))
    else:
        auto_jobs = max(1, available_cpu)
    if n_jobs <= 1 and auto_jobs > n_jobs:
        n_jobs = auto_jobs
        search_cfg["n_jobs"] = n_jobs
        LOGGER.info("기본 팩터 프로파일: Optuna worker %d개 자동 할당", n_jobs)

    if n_jobs > 1:
        LOGGER.info("Optuna 병렬 worker %d개를 사용합니다.", n_jobs)

    raw_dataset_jobs = search_cfg.get("dataset_jobs") or search_cfg.get("dataset_n_jobs", 1)
    try:
        dataset_jobs = max(1, int(raw_dataset_jobs))
    except (TypeError, ValueError):
        LOGGER.warning(
            "search.dataset_jobs 값 '%s' 을 해석할 수 없어 1로 대체합니다.", raw_dataset_jobs
        )
        dataset_jobs = 1
    if dataset_jobs <= 1:
        max_parallel = min(len(datasets) or 1, max(1, available_cpu))
        if max_parallel > 1:
            dataset_jobs = max_parallel
            search_cfg["dataset_jobs"] = dataset_jobs
            LOGGER.info(
                "기본 팩터 프로파일: dataset_jobs=%d 자동 설정 (총 CPU=%d)",
                dataset_jobs,
                available_cpu,
            )

    dataset_executor = str(search_cfg.get("dataset_executor", "process") or "process").lower()
    if dataset_executor not in {"thread", "process"}:
        LOGGER.warning(
            "알 수 없는 dataset_executor '%s' 가 지정되어 thread 모드로 대체합니다.",
            dataset_executor,
        )
        dataset_executor = "thread"

    dataset_start_method_raw = search_cfg.get("dataset_start_method")
    dataset_start_method = (
        str(dataset_start_method_raw).lower() if dataset_start_method_raw else None
    )

    if dataset_jobs > 1:
        optuna_budget = max(1, available_cpu // max(1, dataset_jobs))
        if optuna_budget < n_jobs:
            LOGGER.info(
                "데이터셋 병렬화를 위해 Optuna worker 수를 %d→%d 로 조정합니다.",
                n_jobs,
                optuna_budget,
            )
            n_jobs = optuna_budget
            search_cfg["n_jobs"] = n_jobs
        LOGGER.info(
            "데이터셋 병렬 백테스트 worker %d개 (%s) 사용", dataset_jobs, dataset_executor
        )
        if dataset_executor == "process" and dataset_start_method:
            LOGGER.info("프로세스 start method=%s", dataset_start_method)

    algo_raw = search_cfg.get("algo", "bayes")
    algo = str(algo_raw or "bayes").lower()
    seed = search_cfg.get("seed")
    n_trials = int(search_cfg.get("n_trials", 50))
    forced_params = forced_params or {}
    log_dir_path: Optional[Path] = Path(log_dir) if log_dir else None
    trial_log_path: Optional[Path] = None
    best_yaml_path: Optional[Path] = None
    final_csv_path: Optional[Path] = None
    if log_dir_path:
        log_dir_path.mkdir(parents=True, exist_ok=True)
        trial_log_path = log_dir_path / "trials.jsonl"
        best_yaml_path = log_dir_path / "best.yaml"
        final_csv_path = log_dir_path / "trials_final.csv"
        for candidate in (trial_log_path, best_yaml_path, final_csv_path):
            if candidate.exists():
                candidate.unlink()
    non_finite_penalty = float(search_cfg.get("non_finite_penalty", NON_FINITE_PENALTY))
    constraints_raw = params_cfg.get("constraints")
    constraints_cfg = dict(constraints_raw) if isinstance(constraints_raw, dict) else {}
    if not constraints_cfg:
        backtest_constraints = backtest_cfg.get("constraints")
        if isinstance(backtest_constraints, dict):
            constraints_cfg = dict(backtest_constraints)
    llm_cfg = params_cfg.get("llm", {}) if isinstance(params_cfg.get("llm"), dict) else {}

    nsga_params_cfg = search_cfg.get("nsga_params") or {}
    nsga_kwargs: Dict[str, object] = {}
    population_override = nsga_params_cfg.get("population_size") or search_cfg.get("nsga_population")
    if population_override is not None:
        try:
            nsga_kwargs["population_size"] = int(population_override)
        except (TypeError, ValueError):
            LOGGER.warning("Invalid nsga population size '%s'; using Optuna default", population_override)
    elif multi_objective:
        space_size = len(space) if hasattr(space, "__len__") else 0
        nsga_kwargs["population_size"] = max(64, (space_size or 0) * 2 or 64)
    if nsga_params_cfg.get("mutation_prob") is not None:
        try:
            nsga_kwargs["mutation_prob"] = float(nsga_params_cfg["mutation_prob"])
        except (TypeError, ValueError):
            LOGGER.warning("Invalid nsga mutation_prob '%s'; ignoring", nsga_params_cfg["mutation_prob"])
    if nsga_params_cfg.get("crossover_prob") is not None:
        try:
            nsga_kwargs["crossover_prob"] = float(nsga_params_cfg["crossover_prob"])
        except (TypeError, ValueError):
            LOGGER.warning("Invalid nsga crossover_prob '%s'; ignoring", nsga_params_cfg["crossover_prob"])
    if nsga_params_cfg.get("swap_step") is not None:
        try:
            nsga_kwargs["swap_step"] = int(nsga_params_cfg["swap_step"])
        except (TypeError, ValueError):
            LOGGER.warning("Invalid nsga swap_step '%s'; ignoring", nsga_params_cfg["swap_step"])
    if seed is not None:
        try:
            nsga_kwargs["seed"] = int(seed)
        except (TypeError, ValueError):
            LOGGER.warning("Invalid seed '%s'; ignoring for NSGA-II", seed)

    use_nsga = algo in {"nsga", "nsga2", "nsgaii"}
    if multi_objective and not use_nsga and algo in {"bayes", "tpe", "default", "auto"}:
        use_nsga = True

    if algo == "grid":
        sampler = optuna.samplers.GridSampler(grid_choices(space))
    elif algo == "random":
        sampler = optuna.samplers.RandomSampler(seed=seed)
    elif algo in {"cmaes", "cma-es", "cma"}:
        sampler = optuna.samplers.CmaEsSampler(seed=seed, consider_pruned_trials=True)
    elif use_nsga:
        sampler = optuna.samplers.NSGAIISampler(**nsga_kwargs)
    else:
        sampler = optuna.samplers.TPESampler(seed=seed, multivariate=True, group=True)

    pruner_cfg = str(search_cfg.get("pruner", "asha"))
    pruner_params = search_cfg.get("pruner_params", {})
    pruner = _create_pruner(pruner_cfg, pruner_params or {})

    storage_cfg = search_cfg.get("storage_url")
    storage_env_key = search_cfg.get("storage_url_env")
    storage_env_value = os.getenv(str(storage_env_key)) if storage_env_key else None

    storage_url = None
    if storage_env_value:
        storage_url = str(storage_env_value)
    elif storage_cfg:
        storage_url = str(storage_cfg)
    elif study_storage is not None:
        study_storage.parent.mkdir(parents=True, exist_ok=True)
        storage_url = f"sqlite:///{study_storage}"

    study_name = search_cfg.get("study_name") or (space_hash[:12] if space_hash else None)

    storage: Optional[optuna.storages.RDBStorage]
    storage = None
    storage_meta = {
        "backend": None,
        "url": None,
        "path": None,
        "env_key": storage_env_key,
        "env_value_present": bool(storage_env_value),
    }
    if storage_url:
        heartbeat_interval = max(int(search_cfg.get("heartbeat_interval", 60)), 0)
        heartbeat_grace = max(int(search_cfg.get("heartbeat_grace_period", 120)), 0)
        engine_kwargs = {}
        if storage_url.startswith("sqlite:///"):
            engine_kwargs["connect_args"] = {"check_same_thread": False}
        storage = optuna.storages.RDBStorage(
            url=storage_url,
            engine_kwargs=engine_kwargs or None,
            heartbeat_interval=heartbeat_interval or None,
            grace_period=heartbeat_grace or None,
        )
        storage_meta["backend"] = "sqlite" if storage_url.startswith("sqlite:///") else "rdb"
        if storage_url.startswith("sqlite:///"):
            storage_meta["url"] = storage_url
            storage_meta["path"] = str(study_storage) if study_storage else storage_url[10:]
    else:
        storage_meta["backend"] = "none"
    storage_arg = storage if storage is not None else storage_url

    study_kwargs = dict(
        sampler=sampler,
        pruner=pruner,
        study_name=study_name,
        storage=storage_arg,
        load_if_exists=bool(storage_arg),
    )
    if multi_objective:
        study = optuna.create_study(directions=directions, **study_kwargs)
    else:
        study = optuna.create_study(direction="maximize", **study_kwargs)
    if space_hash:
        study.set_user_attr("space_hash", space_hash)

    for params in seed_trials or []:
        trial_params = dict(params)
        trial_params.update(forced_params)
        try:
            study.enqueue_trial(trial_params, skip_if_exists=True)
        except Exception:
            continue

    results: List[Dict[str, object]] = []

    def _to_native(value: object) -> object:
        if isinstance(value, np.generic):
            return value.item()
        return value

    def _log_trial(study: optuna.Study, trial: optuna.trial.FrozenTrial) -> None:
        if trial_log_path is None:
            return
        def _normalise_value(value: object) -> Optional[object]:
            if value is None:
                return None
            if isinstance(value, AbcSequence) and not isinstance(value, (str, bytes, bytearray)):
                normalised: List[float] = []
                for item in value:
                    try:
                        normalised.append(float(item))
                    except Exception:
                        return None
                return normalised
            try:
                return float(value)
            except Exception:
                return None

        trial_value = _normalise_value(trial.value)
        record = {
            "number": trial.number,
            "value": trial_value,
            "state": str(trial.state),
            "params": {key: _to_native(val) for key, val in trial.params.items()},
            "datetime_complete": str(trial.datetime_complete) if trial.datetime_complete else None,
        }
        with trial_log_path.open("a", encoding="utf-8") as handle:
            handle.write(json.dumps(record, ensure_ascii=False) + "\n")

        if best_yaml_path is None:
            return

        selected_trial: Optional[optuna.trial.FrozenTrial]
        if multi_objective:
            try:
                pareto_trials = list(study.best_trials)
            except ValueError:
                return
            if not pareto_trials:
                return
            selected_trial = next(
                (best_trial for best_trial in pareto_trials if best_trial.number == trial.number),
                None,
            )
            if selected_trial is None:
                return
        else:
            try:
                selected_trial = study.best_trial
            except ValueError:
                return
            if selected_trial.number != trial.number:
                return

        best_value = _normalise_value(selected_trial.value)
        best_params_full = {key: _to_native(val) for key, val in selected_trial.params.items()}
        snapshot = {
            "best_value": best_value,
            "best_params": best_params_full,
        }
        if use_basic_factors:
            snapshot["basic_params"] = {
                key: value for key, value in best_params_full.items() if key in BASIC_FACTOR_KEYS
            }
        else:
            snapshot["basic_params"] = dict(best_params_full)
        with best_yaml_path.open("w", encoding="utf-8") as handle:
            yaml.safe_dump(snapshot, handle, allow_unicode=True, sort_keys=False)

    callbacks: List = []
    if trial_log_path is not None:
        callbacks.append(_log_trial)

    def objective(trial: optuna.Trial) -> float:
        params = sample_parameters(trial, space)
        params.update(forced_params)
        key, selected_datasets = _select_datasets_for_params(
            params_cfg, dataset_groups, timeframe_groups, default_key, params
        )
        dataset_metrics: List[Dict[str, object]] = []
        numeric_metrics: List[Dict[str, float]] = []
        dataset_scores: List[float] = []

        def _sanitise(value: float, stage: str) -> float:
            try:
                numeric = float(value)
            except Exception:
                numeric = non_finite_penalty
            if not np.isfinite(numeric):
                LOGGER.warning(
                    "Non-finite %s score detected for trial %s; applying penalty %.0e",
                    stage,
                    trial.number,
                    non_finite_penalty,
                )
                return non_finite_penalty
            return numeric

        def _consume_dataset(
            idx: int,
            dataset: DatasetSpec,
            metrics: Dict[str, float],
            *,
            simple_override: bool = False,
        ) -> None:
            numeric_metrics.append(metrics)
            dataset_metrics.append(
                {
                    "name": dataset.name,
                    "meta": dataset.meta,
                    "metrics": _clean_metrics(metrics),
                }
            )

            dataset_score = compute_score_pf_basic(metrics, constraints_cfg)
            dataset_score = _sanitise(dataset_score, f"dataset@{idx}")
            dataset_scores.append(dataset_score)

            partial_score = sum(dataset_scores) / max(1, len(dataset_scores))
            partial_score = _sanitise(partial_score, f"partial@{idx}")

            partial_metrics = combine_metrics(
                numeric_metrics, simple_override=simple_override
            )
            partial_objectives: Optional[Tuple[float, ...]] = (
                evaluate_objective_values(partial_metrics, objective_specs, non_finite_penalty)
                if multi_objective
                else None
            )
            trial.report(partial_score, step=idx)
            if trial.should_prune():
                pruned_record = {
                    "trial": trial.number,
                    "params": params,
                    "metrics": _clean_metrics(partial_metrics),
                    "datasets": dataset_metrics,
                    "score": partial_score,
                    "valid": partial_metrics.get("Valid", True),
                    "dataset_key": {"timeframe": key[0], "htf_timeframe": key[1]},
                    "pruned": True,
                }
                if partial_objectives is not None:
                    pruned_record["objective_values"] = list(partial_objectives)
                results.append(pruned_record)
                raise optuna.TrialPruned()

        parallel_enabled = dataset_jobs > 1 and len(selected_datasets) > 1
        if parallel_enabled:
            executor_kwargs: Dict[str, object] = {"max_workers": dataset_jobs}
            if dataset_executor == "process":
                try:
                    ctx = (
                        multiprocessing.get_context(dataset_start_method)
                        if dataset_start_method
                        else multiprocessing.get_context("spawn")
                    )
                except ValueError:
                    LOGGER.warning(
                        "dataset_start_method '%s' 을 사용할 수 없어 기본 spawn 을 사용합니다.",
                        dataset_start_method,
                    )
                    ctx = multiprocessing.get_context("spawn")
                executor_cls = ProcessPoolExecutor
                executor_kwargs["mp_context"] = ctx
            else:
                executor_cls = ThreadPoolExecutor

            futures = []
            with executor_cls(**executor_kwargs) as executor:
                for dataset in selected_datasets:
                    futures.append(
                        executor.submit(
                            _run_dataset_backtest_task,
                            dataset,
                            params,
                            fees,
                            risk,
                        )
                    )

                for idx, (dataset, future) in enumerate(zip(selected_datasets, futures), start=1):
                    try:
                        metrics = future.result()
                    except Exception:
                        for pending in futures[idx:]:
                            pending.cancel()
                        LOGGER.exception(
                            "백테스트 실행 중 오류 발생 (dataset=%s, timeframe=%s, htf=%s)",
                            dataset.name,
                            dataset.timeframe,
                            dataset.htf_timeframe,
                        )
                        raise
                    try:
                        _consume_dataset(
                            idx, dataset, metrics, simple_override=simple_metrics_enabled
                        )
                    except optuna.TrialPruned:
                        for pending in futures[idx:]:
                            pending.cancel()
                        raise
        else:
            for idx, dataset in enumerate(selected_datasets, start=1):
                try:
                    metrics = run_backtest(dataset.df, params, fees, risk, htf_df=dataset.htf)
                except Exception:
                    LOGGER.exception(
                        "백테스트 실행 중 오류 발생 (dataset=%s, timeframe=%s, htf=%s)",
                        dataset.name,
                        dataset.timeframe,
                        dataset.htf_timeframe,
                    )
                    raise
                _consume_dataset(
                    idx, dataset, metrics, simple_override=simple_metrics_enabled
                )

        aggregated = combine_metrics(
            numeric_metrics, simple_override=simple_metrics_enabled
        )
        if dataset_scores:
            score = sum(dataset_scores) / len(dataset_scores)
        else:
            score = non_finite_penalty
        score = _sanitise(score, "final")
        objective_values = (
            evaluate_objective_values(aggregated, objective_specs, non_finite_penalty)
            if multi_objective
            else None
        )

        record = {
            "trial": trial.number,
            "params": params,
            "metrics": _clean_metrics(aggregated),
            "datasets": dataset_metrics,
            "score": score,
            "valid": aggregated.get("Valid", True),
            "dataset_key": {"timeframe": key[0], "htf_timeframe": key[1]},
            "pruned": False,
        }
        if objective_values is not None:
            record["objective_values"] = list(objective_values)
        results.append(record)
        if multi_objective and objective_values is not None:
            return objective_values
        return score

    def _run_optuna(batch: int) -> None:
        if batch <= 0:
            return
        study.optimize(
            objective,
            n_trials=batch,
            n_jobs=n_jobs,
            show_progress_bar=False,
            callbacks=callbacks,
            gc_after_trial=True,
        )

    use_llm = bool(llm_cfg.get("enabled"))
    llm_count = int(llm_cfg.get("count", 0)) if use_llm else 0
    llm_initial = int(llm_cfg.get("initial_trials", max(10, n_trials // 2))) if use_llm else 0
    llm_initial = max(0, min(llm_initial, n_trials))

    try:
        if use_llm and llm_count > 0 and 0 < llm_initial < n_trials:
            _run_optuna(llm_initial)
            candidates = generate_llm_candidates(space, study.trials, llm_cfg)
            for candidate in candidates[:llm_count]:
                trial_params = _filter_basic_factor_params(
                    dict(candidate), enabled=use_basic_factors
                )
                if not trial_params:
                    continue
                trial_params.update(forced_params)
                try:
                    study.enqueue_trial(trial_params, skip_if_exists=True)
                except Exception as exc:
                    LOGGER.debug("Failed to enqueue LLM candidate %s: %s", candidate, exc)
            remaining = n_trials - llm_initial
            _run_optuna(remaining)
        else:
            _run_optuna(n_trials)
    finally:
        if final_csv_path is not None:
            try:
                df = study.trials_dataframe()
            except Exception:
                df = None
            if df is not None:
                df.to_csv(final_csv_path, index=False)

    if not results:
        raise RuntimeError("No completed trials were produced during optimisation.")

    def _profit_factor_key(record: Dict[str, object]) -> float:
        metrics = record.get("metrics", {}) if isinstance(record, dict) else {}
        if not record.get("valid", True):
            return float("-inf")
        try:
            value = float(metrics.get("ProfitFactor", float("-inf")))
        except (TypeError, ValueError):
            value = float("-inf")
        if not np.isfinite(value) or value <= 0:
            return float("-inf")
        return value

    if multi_objective:
        best_record = max(results, key=lambda res: res.get("score", float("-inf")))
    else:
        best_record = max(results, key=_profit_factor_key)
        if not np.isfinite(_profit_factor_key(best_record)):
            best_trial = study.best_trial.number
            best_record = next(res for res in results if res["trial"] == best_trial)
    return {
        "study": study,
        "results": results,
        "best": best_record,
        "multi_objective": multi_objective,
        "storage": storage_meta,
        "basic_factor_profile": use_basic_factors,
    }


def merge_dicts(primary: Dict[str, float], secondary: Dict[str, float]) -> Dict[str, float]:
    merged = dict(primary)
    merged.update({k: v for k, v in secondary.items() if v is not None})
    return merged


def build_parser() -> argparse.ArgumentParser:
    """Build an :class:`argparse.ArgumentParser` for optimisation commands."""

    parser = argparse.ArgumentParser(description="Run Pine strategy optimisation")
    parser.add_argument("--params", type=Path, default=Path("config/params.yaml"))
    parser.add_argument("--backtest", type=Path, default=Path("config/backtest.yaml"))
    parser.add_argument("--output", type=Path, help="Custom output directory (defaults to timestamped folder)")
    parser.add_argument("--data", type=Path, default=Path("data"))
    parser.add_argument("--symbol", type=str, help="Override symbol to optimise")
    parser.add_argument(
        "--list-top50",
        action="store_true",
        help="USDT-Perp 24h 거래대금 상위 50개 심볼을 번호와 함께 출력 후 종료",
    )
    parser.add_argument(
        "--pick-top50",
        type=int,
        default=0,
        help="USDT-Perp 상위 50 리스트에서 번호로 선택(1~50). 선택된 심볼만 백테스트",
    )
    parser.add_argument(
        "--pick-symbol",
        type=str,
        default="",
        help="직접 심볼 지정 (예: BINANCE:ETHUSDT). 지정 시 top50 무시",
    )
    parser.add_argument("--timeframe", type=str, help="Override lower timeframe")
    parser.add_argument("--htf", type=str, help="Override higher timeframe for confirmations")
    parser.add_argument(
        "--timeframe-grid",
        type=str,
        help="Comma/semicolon separated LTF@HTF 조합을 일괄 실행 (예: '1m@15m,1m@1h')",
    )
    parser.add_argument("--start", type=str, help="Override backtest start date (ISO8601)")
    parser.add_argument("--end", type=str, help="Override backtest end date (ISO8601)")
    parser.add_argument("--leverage", type=float, help="Override leverage setting")
    parser.add_argument("--qty-pct", type=float, help="Override quantity percent")
    parser.add_argument(
        "--simple-metrics",
        action="store_true",
        help="간단 메트릭만 계산해 빠르게 탐색",
    )
    parser.add_argument(
        "--simple-profit",
        action="store_true",
        help="--simple-metrics 와 동일하게 ProfitFactor 전용 지표 경로를 사용합니다",
    )
    parser.add_argument(
        "--no-simple-metrics",
        action="store_true",
        help="단순 ProfitFactor 경로 강제 설정을 비활성화합니다",
    )
    parser.add_argument(
        "--full-space",
        action="store_true",
        help="기본 팩터 필터를 비활성화하고 원본 탐색 공간을 그대로 사용합니다",
    )
    parser.add_argument(
        "--basic-factors-only",
        action="store_true",
        help="기본 팩터 필터를 강제로 활성화합니다",
    )
    parser.add_argument("--interactive", action="store_true", help="Prompt for dataset and toggle selections")
    parser.add_argument("--enable", action="append", default=[], help="Force-enable boolean parameters (comma separated)")
    parser.add_argument("--disable", action="append", default=[], help="Force-disable boolean parameters (comma separated)")
    parser.add_argument("--top-k", type=int, default=0, help="Re-rank top-K trials by walk-forward OOS mean")
    parser.add_argument("--n-trials", type=int, help="Override Optuna trial count")
    parser.add_argument("--n-jobs", type=int, help="Optuna 병렬 worker 수 (기본 1)")
    parser.add_argument(
        "--optuna-jobs",
        type=int,
        default=DEFAULT_OPTUNA_JOBS,
        help="Optuna 트라이얼 병렬 n_jobs. 기본=코어수 절반",
    )
    parser.add_argument(
        "--dataset-jobs",
        type=int,
        default=DEFAULT_DATASET_JOBS,
        help="데이터셋 병렬 워커 수 (process). 기본=코어수 절반",
    )
    parser.add_argument(
        "--dataset-executor",
        choices=["thread", "process"],
        help="데이터셋 병렬 백테스트 실행기를 지정합니다",
    )
    parser.add_argument(
        "--dataset-start-method",
        type=str,
        help="Process executor 사용 시 multiprocessing start method 를 지정합니다",
    )
    parser.add_argument(
        "--auto-workers",
        action="store_true",
        help="가용 CPU 기반으로 Optuna worker 와 데이터셋 병렬 구성을 자동 조정합니다",
    )
    parser.add_argument("--study-name", type=str, help="Override Optuna study name")
    parser.add_argument(
        "--study-template",
        type=str,
        help="--timeframe-grid 사용 시 스터디 이름 템플릿 (예: '{symbol_slug}_{ltf_slug}_{htf_slug}')",
    )
    parser.add_argument("--storage-url", type=str, help="Override Optuna storage URL (sqlite:/// or RDB)")
    parser.add_argument(
        "--storage-url-env",
        type=str,
        help="Optuna 스토리지 URL을 읽어올 환경 변수 이름을 덮어씁니다",
    )
    parser.add_argument("--run-tag", type=str, help="Additional suffix for the output directory name")
    parser.add_argument(
        "--run-tag-template",
        type=str,
        help="--timeframe-grid 실행 시 출력 디렉터리 태그 템플릿",
    )
    parser.add_argument("--resume-from", type=Path, help="Path to a bank.json file for warm-start seeding")
    parser.add_argument("--pruner", type=str, help="Override pruner selection (asha, hyperband, median, threshold, patient, wilcoxon, none)")
    parser.add_argument("--cv", type=str, choices=["purged-kfold", "none"], help="Enable auxiliary cross-validation scoring")
    parser.add_argument("--cv-k", type=int, help="Number of folds for Purged K-Fold validation")
    parser.add_argument("--cv-embargo", type=float, help="Embargo fraction for Purged K-Fold validation")
    return parser


def parse_args(argv: Optional[Sequence[str]] = None) -> argparse.Namespace:
    """Parse CLI arguments and return a populated :class:`Namespace`."""

    args = build_parser().parse_args(argv)
    global simple_metrics_enabled
    simple_metrics_enabled = bool(
        getattr(args, "simple_metrics", False) or getattr(args, "simple_profit", False)
    )
    if getattr(args, "no_simple_metrics", False):
        simple_metrics_enabled = False
    return args


def _execute_single(
    args: argparse.Namespace,
    params_cfg: Dict[str, object],
    backtest_cfg: Dict[str, object],
    argv: Optional[Sequence[str]] = None,
) -> None:
    params_cfg = copy.deepcopy(params_cfg)
    backtest_cfg = copy.deepcopy(backtest_cfg)
    params_cfg.setdefault("space", {})
    backtest_cfg.setdefault("symbols", backtest_cfg.get("symbols", []))
    backtest_cfg.setdefault("timeframes", backtest_cfg.get("timeframes", []))
    backtest_cfg.setdefault("htf_timeframes", backtest_cfg.get("htf_timeframes", []))

    cli_tokens = list(argv or [])

    def _has_flag(flag: str) -> bool:
        return any(token == flag or token.startswith(f"{flag}=") for token in cli_tokens)

    search_cfg = _ensure_dict(params_cfg, "search")
    search_cfg.setdefault("n_jobs", DEFAULT_OPTUNA_JOBS)
    search_cfg.setdefault("dataset_jobs", DEFAULT_DATASET_JOBS)
    search_cfg.setdefault("dataset_executor", "process")

    batch_ctx = getattr(args, "_batch_context", None)
    if batch_ctx:
        suffix = batch_ctx.get("suffix") or (
            f"{batch_ctx.get('ltf_slug', '')}_{batch_ctx.get('htf_slug', '')}".strip("_")
        )
        try:
            args.run_tag = _format_batch_value(
                batch_ctx.get("run_tag_template"),
                batch_ctx.get("base_run_tag"),
                suffix,
                batch_ctx,
            )
            base_study = batch_ctx.get("base_study_name")
            study_template = batch_ctx.get("study_template")
            if base_study or study_template:
                args.study_name = _format_batch_value(
                    study_template,
                    base_study,
                    suffix,
                    batch_ctx,
                )
        except ValueError as exc:
            raise ValueError(f"배치 템플릿 해석에 실패했습니다: {exc}") from exc

    if args.n_trials is not None:
        search_cfg["n_trials"] = int(args.n_trials)

    if args.n_jobs is not None:
        try:
            search_cfg["n_jobs"] = max(1, int(args.n_jobs))
        except (TypeError, ValueError):
            LOGGER.warning("--n-jobs 값 '%s' 이 올바르지 않아 1로 설정합니다.", args.n_jobs)
            search_cfg["n_jobs"] = 1

    if _has_flag("--optuna-jobs"):
        try:
            search_cfg["n_jobs"] = max(1, int(args.optuna_jobs))
        except (TypeError, ValueError):
            LOGGER.warning(
                "--optuna-jobs 값 '%s' 이 올바르지 않아 %d로 설정합니다.",
                args.optuna_jobs,
                DEFAULT_OPTUNA_JOBS,
            )
            search_cfg["n_jobs"] = DEFAULT_OPTUNA_JOBS

    if _has_flag("--dataset-jobs"):
        try:
            search_cfg["dataset_jobs"] = max(1, int(args.dataset_jobs))
        except (TypeError, ValueError):
            LOGGER.warning(
                "--dataset-jobs 값 '%s' 이 올바르지 않아 1로 설정합니다.",
                args.dataset_jobs,
            )
            search_cfg["dataset_jobs"] = 1

    if args.dataset_executor:
        search_cfg["dataset_executor"] = args.dataset_executor

    if args.dataset_start_method:
        search_cfg["dataset_start_method"] = args.dataset_start_method

    if getattr(args, "full_space", False):
        search_cfg["basic_factor_profile"] = False
    elif getattr(args, "basic_factors_only", False):
        search_cfg["basic_factor_profile"] = True

    if args.study_name:
        search_cfg["study_name"] = args.study_name

    if args.storage_url:
        search_cfg["storage_url"] = args.storage_url

    if args.storage_url_env:
        search_cfg["storage_url_env"] = args.storage_url_env

    if args.pruner:
        search_cfg["pruner"] = args.pruner

    forced_params: Dict[str, object] = dict(params_cfg.get("overrides", {}))
    auto_workers = bool(getattr(args, "auto_workers", False))
    for name in _collect_tokens(args.enable):
        forced_params[name] = True
    for name in _collect_tokens(args.disable):
        forced_params[name] = False

    symbol_choices = list(dict.fromkeys(backtest_cfg.get("symbols") or ([params_cfg.get("symbol")] if params_cfg.get("symbol") else [])))

    def _collect_htfs(cfg: Dict[str, object]) -> List[str]:
        values: List[str] = []
        raw = cfg.get("htf_timeframes")
        if isinstance(raw, (list, tuple)):
            values.extend(str(item) for item in raw if item)
        single = cfg.get("htf_timeframe")
        if single:
            values.append(str(single))
        return values

    htf_choices = list(dict.fromkeys(_collect_htfs(backtest_cfg) or _collect_htfs(params_cfg)))

    selected_symbol = args.symbol or params_cfg.get("symbol") or (symbol_choices[0] if symbol_choices else None)
    selected_timeframe = args.timeframe
    selected_htf: Optional[str] = args.htf if args.htf else None
    timeframe_overridden = args.timeframe is not None
    htf_overridden = args.htf is not None

    if args.interactive and symbol_choices:
        selected_symbol = _prompt_choice("Select symbol", symbol_choices, selected_symbol)

    if selected_symbol:
        params_cfg["symbol"] = selected_symbol
        backtest_cfg["symbols"] = [selected_symbol]
    if timeframe_overridden and selected_timeframe:
        params_cfg["timeframe"] = selected_timeframe
        backtest_cfg["timeframes"] = [selected_timeframe]
    if htf_overridden and selected_htf is not None:
        params_cfg["htf_timeframes"] = [selected_htf]
        backtest_cfg["htf_timeframes"] = [selected_htf]
    elif htf_choices:
        params_cfg["htf_timeframes"] = htf_choices
        backtest_cfg["htf_timeframes"] = htf_choices
    params_cfg.pop("htf_timeframe", None)
    backtest_cfg.pop("htf_timeframe", None)

    backtest_periods = backtest_cfg.get("periods") or []
    params_backtest = _ensure_dict(params_cfg, "backtest")
    if args.start or args.end:
        start = args.start or params_backtest.get("from") or (backtest_periods[0]["from"] if backtest_periods else None)
        end = args.end or params_backtest.get("to") or (backtest_periods[0]["to"] if backtest_periods else None)
        if start and end:
            params_backtest["from"] = start
            params_backtest["to"] = end
            backtest_cfg["periods"] = [{"from": start, "to": end}]
    elif args.interactive and backtest_periods:
        labels = [f"{p['from']} → {p['to']}" for p in backtest_periods]
        default_label = f"{params_backtest.get('from')} → {params_backtest.get('to')}" if params_backtest.get("from") and params_backtest.get("to") else labels[0]
        choice = _prompt_choice("Select backtest period", labels, default_label)
        if choice and choice in labels:
            selected = dict(backtest_periods[labels.index(choice)])
            params_backtest["from"] = selected["from"]
            params_backtest["to"] = selected["to"]
            backtest_cfg["periods"] = [selected]
    elif params_backtest.get("from") and params_backtest.get("to"):
        backtest_cfg["periods"] = [{"from": params_backtest["from"], "to": params_backtest["to"]}]

    risk_cfg = _ensure_dict(params_cfg, "risk")
    backtest_risk = _ensure_dict(backtest_cfg, "risk")
    if args.leverage is not None:
        risk_cfg["leverage"] = args.leverage
        backtest_risk["leverage"] = args.leverage
    if args.qty_pct is not None:
        risk_cfg["qty_pct"] = args.qty_pct
        backtest_risk["qty_pct"] = args.qty_pct

    def _apply_simple_metrics(decision: bool) -> None:
        forced_params["simpleMetricsOnly"] = decision
        forced_params["simpleProfitOnly"] = decision
        risk_cfg["simpleMetricsOnly"] = decision
        risk_cfg["simpleProfitOnly"] = decision
        backtest_risk["simpleMetricsOnly"] = decision
        backtest_risk["simpleProfitOnly"] = decision

    # 기본 모드는 ProfitFactor 중심 단순 지표 경로를 강제해 계산량을 줄입니다.
    _apply_simple_metrics(True)
    if getattr(args, "no_simple_metrics", False):
        _apply_simple_metrics(False)
    elif getattr(args, "simple_metrics", False) or getattr(args, "simple_profit", False):
        _apply_simple_metrics(True)

    if args.interactive:
        leverage_default = risk_cfg.get("leverage")
        qty_default = risk_cfg.get("qty_pct")
        lev_input = input(f"Leverage [{leverage_default}]: ").strip()
        if lev_input:
            try:
                leverage_val = float(lev_input)
                risk_cfg["leverage"] = leverage_val
                backtest_risk["leverage"] = leverage_val
            except ValueError:
                print("Invalid leverage value, keeping previous setting.")
        qty_input = input(f"Position size %% [{qty_default}]: ").strip()
        if qty_input:
            try:
                qty_val = float(qty_input)
                risk_cfg["qty_pct"] = qty_val
                backtest_risk["qty_pct"] = qty_val
            except ValueError:
                print("Invalid quantity percentage, keeping previous setting.")

        bool_candidates = [name for name, spec in params_cfg.get("space", {}).items() if spec.get("type") == "bool"]
        for name in bool_candidates:
            default_val = forced_params.get(name)
            decision = _prompt_bool(f"Enable {name}", default_val)
            if decision is not None:
                forced_params[name] = decision

        simple_default: Optional[bool] = None
        for candidate in (
            forced_params.get("simpleMetricsOnly"),
            forced_params.get("simpleProfitOnly"),
            risk_cfg.get("simpleMetricsOnly"),
            risk_cfg.get("simpleProfitOnly"),
            backtest_risk.get("simpleMetricsOnly"),
            backtest_risk.get("simpleProfitOnly"),
        ):
            coerced = _coerce_bool_or_none(candidate)
            if coerced is not None:
                simple_default = coerced
                break
        decision = _prompt_bool(
            "단순 ProfitFactor 전용 지표 경로 사용", simple_default
        )
        if decision is not None:
            _apply_simple_metrics(decision)

    global simple_metrics_enabled
    simple_metrics_enabled = bool(forced_params.get("simpleMetricsOnly", False))
    if simple_metrics_enabled:
        LOGGER.info("단순 ProfitFactor 기반 계산 경로를 강제 활성화합니다.")
    else:
        LOGGER.info("전체 지표 계산 경로를 사용합니다.")

    params_cfg["overrides"] = forced_params

    datasets = prepare_datasets(params_cfg, backtest_cfg, args.data)
    if not datasets:
        raise RuntimeError("No datasets prepared for optimisation")

    if auto_workers:
        available_cpu = max(multiprocessing.cpu_count(), 1)
        search_cfg = _ensure_dict(params_cfg, "search")
        current_n_jobs = int(search_cfg.get("n_jobs", 1) or 1)
        if current_n_jobs <= 1 and available_cpu > 1:
            recommended_trials = min(available_cpu, max(2, available_cpu // 2))
            if recommended_trials > 1:
                search_cfg["n_jobs"] = recommended_trials
                LOGGER.info(
                    "Auto workers: Optuna n_jobs=%d (available CPU=%d)",
                    recommended_trials,
                    available_cpu,
                )
        dataset_jobs_current = int(search_cfg.get("dataset_jobs", 1) or 1)
        if len(datasets) > 1 and dataset_jobs_current <= 1:
            max_parallel = min(len(datasets), max(1, available_cpu))
            if max_parallel > 1:
                search_cfg["dataset_jobs"] = max_parallel
                LOGGER.info(
                    "Auto workers: dataset_jobs=%d (datasets=%d, CPU=%d)",
                    max_parallel,
                    len(datasets),
                    available_cpu,
                )
                adjusted_n_jobs = max(1, available_cpu // max_parallel)
                if adjusted_n_jobs < current_n_jobs:
                    search_cfg["n_jobs"] = adjusted_n_jobs
                    LOGGER.info(
                        "Auto workers: Optuna n_jobs=%d (dataset 병렬 보정)",
                        adjusted_n_jobs,
                    )


    output_dir, tag_info = _resolve_output_directory(args.output, datasets, params_cfg, args.run_tag)
    _configure_logging(output_dir / "logs")
    LOGGER.info("Writing outputs to %s", output_dir)

    fees = merge_dicts(params_cfg.get("fees", {}), backtest_cfg.get("fees", {}))
    risk = merge_dicts(params_cfg.get("risk", {}), backtest_cfg.get("risk", {}))

    objectives_raw = params_cfg.get("objectives")
    if not objectives_raw:
        objectives_raw = params_cfg.get("objective")
    if objectives_raw is None:
        objectives_raw = []
    if isinstance(objectives_raw, (list, tuple)):
        objectives_config: List[object] = list(objectives_raw)
    elif objectives_raw:
        objectives_config = [objectives_raw]
    else:
        objectives_config = []
    objective_specs = normalise_objectives(objectives_config)
    space_hash = _space_hash(params_cfg.get("space", {}))
    search_cfg = _ensure_dict(params_cfg, "search")
    if not search_cfg.get("study_name"):
        search_cfg["study_name"] = _default_study_name(params_cfg, datasets, space_hash)
    primary_for_regime = _pick_primary_dataset(datasets)
    regime_summary = detect_regime_label(primary_for_regime.df)

    resume_bank_path = args.resume_from
    if resume_bank_path is None:
        resume_bank_path = _discover_bank_path(output_dir, tag_info, space_hash)

    search_cfg_effective = params_cfg.get("search", {})
    basic_flag = _coerce_bool_or_none(search_cfg_effective.get("basic_factor_profile"))
    if basic_flag is None:
        basic_flag = _coerce_bool_or_none(search_cfg_effective.get("use_basic_factors"))
    basic_filter_enabled = True if basic_flag is None else basic_flag

    seed_trials = _load_seed_trials(
        resume_bank_path,
        params_cfg.get("space", {}),
        space_hash,
        regime_label=regime_summary.label,
        basic_filter_enabled=basic_filter_enabled,
    )

    study_storage = _resolve_study_storage(params_cfg, datasets)

    trials_log_dir = output_dir / "trials"

    optimisation = optimisation_loop(
        datasets,
        params_cfg,
        objective_specs,
        fees,
        risk,
        forced_params,
        study_storage=study_storage,
        space_hash=space_hash,
        seed_trials=seed_trials,
        log_dir=trials_log_dir,
    )

    study = optimisation.get("study")
    if study is not None:
        write_trials_dataframe(study, output_dir)
    else:
        LOGGER.warning("No Optuna study returned; skipping trials export")

    walk_cfg = (
        params_cfg.get("walk_forward")
        or backtest_cfg.get("walk_forward")
        or {"train_bars": 5000, "test_bars": 2000, "step": 2000}
    )
    dataset_groups, timeframe_groups, default_key = _group_datasets(datasets)

    def _resolve_record_dataset(record: Dict[str, object]) -> Tuple[Tuple[str, Optional[str]], List[DatasetSpec]]:
        key_info = record.get("dataset_key") if isinstance(record, dict) else None
        if isinstance(key_info, dict):
            candidate_key = (key_info.get("timeframe"), key_info.get("htf_timeframe"))
            if candidate_key in dataset_groups:
                return candidate_key, dataset_groups[candidate_key]
        return _select_datasets_for_params(
            params_cfg,
            dataset_groups,
            timeframe_groups,
            default_key,
            record.get("params", {}),
        )

    best_record = optimisation["best"]
    best_key, best_group = _resolve_record_dataset(best_record)
    primary_dataset = _pick_primary_dataset(best_group)

    wf_summary = run_walk_forward(
        primary_dataset.df,
        best_record["params"],
        fees,
        risk,
        train_bars=int(walk_cfg.get("train_bars", 5000)),
        test_bars=int(walk_cfg.get("test_bars", 2000)),
        step=int(walk_cfg.get("step", 2000)),
        htf_df=primary_dataset.htf,
    )

    cv_summary = None
    cv_manifest: Dict[str, object] = {}
    cv_choice = (args.cv or str(params_cfg.get("validation", {}).get("type", ""))).lower()
    if cv_choice == "purged-kfold":
        cv_k = args.cv_k or int(params_cfg.get("validation", {}).get("k", 5))
        cv_embargo = args.cv_embargo or float(params_cfg.get("validation", {}).get("embargo", 0.01))
        cv_summary = run_purged_kfold(
            primary_dataset.df,
            best_record["params"],
            fees,
            risk,
            k=cv_k,
            embargo=cv_embargo,
            htf_df=primary_dataset.htf,
        )
        wf_summary["purged_kfold"] = cv_summary
        cv_manifest = {"type": "purged-kfold", "k": cv_k, "embargo": cv_embargo}
    elif cv_choice and cv_choice != "none":
        cv_manifest = {"type": cv_choice}

    def _profit_factor_value(record: Dict[str, object]) -> float:
        metrics = record.get("metrics", {}) if isinstance(record, dict) else {}
        if not record.get("valid", True):
            return float("-inf")
        try:
            value = float(metrics.get("ProfitFactor", float("-inf")))
        except (TypeError, ValueError):
            value = float("-inf")
        if not np.isfinite(value) or value <= 0:
            return float("-inf")
        return value

    candidate_summaries = [
        {
            "trial": best_record["trial"],
            "score": best_record.get("score"),
            "oos_mean": wf_summary.get("oos_mean"),
            "params": best_record.get("params"),
            "timeframe": best_key[0],
            "htf_timeframe": best_key[1],
        }
    ]

    top_k = args.top_k or int(params_cfg.get("search", {}).get("top_k", 0))
    if top_k > 0:
        sorted_results = sorted(optimisation["results"], key=_profit_factor_value, reverse=True)
        best_oos = wf_summary.get("oos_mean", float("-inf"))
        wf_cache = {best_record["trial"]: wf_summary}
        for record in sorted_results[:top_k]:
            if record["trial"] == best_record["trial"]:
                continue
            candidate_key, candidate_group = _resolve_record_dataset(record)
            candidate_dataset = _pick_primary_dataset(candidate_group)
            candidate_wf = run_walk_forward(
                candidate_dataset.df,
                record["params"],
                fees,
                risk,
                train_bars=int(walk_cfg.get("train_bars", 5000)),
                test_bars=int(walk_cfg.get("test_bars", 2000)),
                step=int(walk_cfg.get("step", 2000)),
                htf_df=candidate_dataset.htf,
            )
            wf_cache[record["trial"]] = candidate_wf
            candidate_summaries.append(
                {
                    "trial": record["trial"],
                    "score": record.get("score"),
                    "oos_mean": candidate_wf.get("oos_mean"),
                    "params": record.get("params"),
                    "timeframe": candidate_key[0],
                    "htf_timeframe": candidate_key[1],
                }
            )
            candidate_oos = candidate_wf.get("oos_mean", float("-inf"))
            if candidate_oos > best_oos or (
                candidate_oos == best_oos
                and _profit_factor_value(record) > _profit_factor_value(best_record)
            ):
                best_oos = candidate_oos
                best_record = record
                best_key = candidate_key
                best_group = candidate_group
                primary_dataset = candidate_dataset
                wf_summary = candidate_wf
        optimisation["best"] = best_record

    candidate_summaries[0] = {
        "trial": best_record["trial"],
        "score": best_record.get("score"),
        "oos_mean": wf_summary.get("oos_mean"),
        "params": best_record.get("params"),
        "timeframe": best_key[0],
        "htf_timeframe": best_key[1],
    }

    wf_summary["candidates"] = candidate_summaries

    trial_index = {record["trial"]: record for record in optimisation["results"]}
    bank_entries: List[Dict[str, object]] = []
    for item in candidate_summaries:
        trial_record = trial_index.get(item["trial"], {})
        filtered_params = _filter_basic_factor_params(
            item.get("params") or {}, enabled=optimisation.get("basic_factor_profile", True)
        )
        entry = {
            "trial": item["trial"],
            "score": item.get("score"),
            "oos_mean": item.get("oos_mean"),
            "params": filtered_params,
            "metrics": trial_record.get("metrics"),
            "timeframe": item.get("timeframe"),
            "htf_timeframe": item.get("htf_timeframe"),
        }
        if cv_summary:
            entry["cv_mean"] = cv_summary.get("mean")
        bank_entries.append(entry)

    bank_payload = _build_bank_payload(
        tag_info=tag_info,
        space_hash=space_hash,
        entries=bank_entries,
        regime_summary=regime_summary,
    )

    validation_manifest = dict(cv_manifest)
    if cv_summary:
        validation_manifest["summary"] = cv_summary

    storage_meta = optimisation.get("storage", {}) or {}
    search_manifest = copy.deepcopy(params_cfg.get("search", {}))
    if "storage_url" in search_manifest:
        url_value = search_manifest.get("storage_url")
        if url_value and not str(url_value).startswith("sqlite:///"):
            search_manifest["storage_url"] = "***redacted***"

    manifest = {
        "created_at": _utcnow_isoformat(),
        "run": tag_info,
        "space_hash": space_hash,
        "symbol": params_cfg.get("symbol"),
        "fees": fees,
        "risk": risk,
        "objectives": [spec.__dict__ for spec in objective_specs],
        "search": search_manifest,
        "basic_factor_profile": optimisation.get("basic_factor_profile", True),
        "resume_bank": str(resume_bank_path) if resume_bank_path else None,
        "study_storage": storage_meta.get("path") if storage_meta.get("backend") == "sqlite" else None,
        "regime": regime_summary.__dict__,
        "cli": list(argv or []),
    }
    if storage_meta:
        manifest["storage"] = storage_meta
    if validation_manifest:
        manifest["validation"] = validation_manifest

    _write_manifest(output_dir, manifest=manifest)
    write_bank_file(output_dir, bank_payload)
    (output_dir / "seed.yaml").write_text(
        yaml.safe_dump(
            {
                "params": params_cfg,
                "backtest": backtest_cfg,
                "forced_params": forced_params,
            },
            sort_keys=False,
        )
    )

    generate_reports(
        optimisation["results"],
        optimisation["best"],
        wf_summary,
        objective_specs,
        output_dir,
    )

    LOGGER.info("Run complete. Outputs saved to %s", output_dir)


def execute(args: argparse.Namespace, argv: Optional[Sequence[str]] = None) -> None:
    """Execute one or more optimisation runs based on CLI arguments."""

    params_cfg = load_yaml(args.params)
    backtest_cfg = load_yaml(args.backtest)

<<<<<<< HEAD
    auto_list: List[str] = []

    def _load_top_list() -> List[str]:
        return fetch_top_usdt_perp_symbols(
            limit=50,
            exclude_symbols=["BUSDUSDT", "USDCUSDT"],
            exclude_keywords=["UP", "DOWN", "BULL", "BEAR", "2L", "2S", "3L", "3S", "5L", "5S"],
            min_price=0.002,
        )

    if args.list_top50:
        auto_list = _load_top_list()
=======
    auto_list = fetch_top_usdt_perp_symbols(
        limit=50,
        exclude_symbols=["BUSDUSDT", "USDCUSDT"],
        exclude_keywords=["UP", "DOWN", "BULL", "BEAR", "2L", "2S", "3L", "3S", "5L", "5S"],
        min_price=0.002,
    )

    if args.list_top50:
>>>>>>> 86e47535
        import csv

        reports_dir = Path("reports")
        reports_dir.mkdir(parents=True, exist_ok=True)
        csv_path = reports_dir / "top50_usdt_perp.csv"
        with open(csv_path, "w", newline="", encoding="utf-8") as handle:
            writer = csv.writer(handle)
            writer.writerow(["rank", "symbol"])
            for index, symbol in enumerate(auto_list, start=1):
                writer.writerow([index, symbol])
        print("Saved: reports/top50_usdt_perp.csv")
        print("\n== USDT-Perp 24h 거래대금 상위 50 ==")
        for index, symbol in enumerate(auto_list, start=1):
            print(f"{index:2d}. {symbol}")
<<<<<<< HEAD
        print("\n예) 7번 선택:  python -m optimize.run --pick-top50 7")
        print("    직접 지정:  python -m optimize.run --pick-symbol BINANCE:ETHUSDT")
=======
        print(
            "\n원하는 번호를 --pick-top50 N 으로 실행하거나, --pick-symbol BINANCE:SYMBOL 로 직접 지정하세요."
        )
>>>>>>> 86e47535
        return

    selected_symbol = ""
    if args.pick_symbol:
        selected_symbol = args.pick_symbol.strip()
<<<<<<< HEAD
    elif args.pick_top50:
        auto_list = auto_list or _load_top_list()
        if 1 <= args.pick_top50 <= len(auto_list):
            selected_symbol = auto_list[args.pick_top50 - 1]
        else:
            print("\n[ERROR] --pick-top50 인덱스가 범위를 벗어났습니다 (1~50).")
            return
=======
    elif args.pick_top50 and 1 <= args.pick_top50 <= len(auto_list):
        selected_symbol = auto_list[args.pick_top50 - 1]
    elif args.symbol:
        selected_symbol = args.symbol.strip()
>>>>>>> 86e47535
    else:
        print("\n[ERROR] 심볼이 지정되지 않았습니다.")
        print("   예) 상위50 출력:       python -m optimize.run --list-top50")
        print("       7번 선택(예):      python -m optimize.run --pick-top50 7")
        print("       직접 지정:         python -m optimize.run --pick-symbol BINANCE:ETHUSDT")
        return

    print(f"[INFO] 선택된 심볼: {selected_symbol}")

<<<<<<< HEAD
=======
    args.symbol = selected_symbol
>>>>>>> 86e47535
    params_cfg["symbol"] = selected_symbol
    backtest_cfg["symbols"] = [selected_symbol]

    datasets = backtest_cfg.get("datasets")
    if isinstance(datasets, list):
        for dataset in datasets:
            if isinstance(dataset, dict):
                dataset["symbol"] = selected_symbol

    combos = _parse_timeframe_grid(getattr(args, "timeframe_grid", None))
    if not combos:
        _execute_single(args, params_cfg, backtest_cfg, argv)
        return

    base_symbol: Optional[str]
    if args.symbol:
        base_symbol = args.symbol
    else:
        base_symbol = params_cfg.get("symbol") if params_cfg else None
        if not base_symbol:
            symbols = backtest_cfg.get("symbols") if isinstance(backtest_cfg, dict) else None
            if isinstance(symbols, list) and symbols:
                first = symbols[0]
                if isinstance(first, dict):
                    base_symbol = (
                        first.get("alias")
                        or first.get("name")
                        or first.get("symbol")
                        or first.get("id")
                    )
                else:
                    base_symbol = str(first)

    symbol_text = str(base_symbol) if base_symbol else "study"
    symbol_slug = _slugify_symbol(symbol_text)
    total = len(combos)
    combo_summary = ", ".join(f"{ltf}/{htf or '-'}" for ltf, htf in combos)
    LOGGER.info("타임프레임 그리드 %d건 실행: %s", total, combo_summary)

    for index, (ltf, htf) in enumerate(combos, start=1):
        batch_args = argparse.Namespace(**vars(args))
        batch_args.timeframe = ltf
        batch_args.htf = htf
        suffix = f"{_slugify_timeframe(ltf)}_{_slugify_timeframe(htf)}".strip("_")
        context = {
            "index": index,
            "total": total,
            "ltf": ltf,
            "htf": htf,
            "ltf_slug": _slugify_timeframe(ltf),
            "htf_slug": _slugify_timeframe(htf),
            "symbol": symbol_text,
            "symbol_slug": symbol_slug,
            "suffix": suffix,
            "base_run_tag": getattr(args, "run_tag", None),
            "base_study_name": getattr(args, "study_name", None),
            "run_tag_template": getattr(args, "run_tag_template", None),
            "study_template": getattr(args, "study_template", None),
        }
        batch_args._batch_context = context  # type: ignore[attr-defined]
        LOGGER.info(
            "(%d/%d) LTF=%s, HTF=%s 조합 최적화 시작",
            index,
            total,
            ltf,
            htf or "없음",
        )
        _execute_single(batch_args, params_cfg, backtest_cfg, argv)


def main(argv: Optional[Sequence[str]] = None) -> None:
    """Entry point for ``python -m optimize.run``."""

    args = parse_args(argv)
    execute(args, argv)


if __name__ == "__main__":
    import multiprocessing as mp

    mp.freeze_support()
    main()


def fetch_top_usdt_perp_symbols(
    limit: int = 50,
    exclude_symbols: Optional[Sequence[str]] = None,
    exclude_keywords: Optional[Sequence[str]] = None,
    min_price: Optional[float] = None,
) -> List[str]:
    """BINANCE USDT 무기한 선물 거래대금 상위 심볼을 반환합니다."""

    ex = ccxt.binanceusdm(
        {
            "options": {"defaultType": "future"},
            "enableRateLimit": True,
        }
    )
    ex.load_markets()
    tickers = ex.fetch_tickers()

    exclude_symbols_set = set(exclude_symbols or [])
    exclude_keywords = list(exclude_keywords or [])
    keyword_pattern = (
        re.compile("|".join(re.escape(k) for k in exclude_keywords))
        if exclude_keywords
        else None
    )

    rows: List[Tuple[str, float]] = []
    for sym, ticker in tickers.items():
        market = ex.market(sym)
        if not market.get("swap", False):
            continue
        if market.get("quote") != "USDT":
            continue

        unified = market.get("id", "")
        if unified in exclude_symbols_set:
            continue
        if keyword_pattern and keyword_pattern.search(unified):
            continue

        last = ticker.get("last")
        if min_price is not None:
            if last is None or float(last) < float(min_price):
                continue

        quote_volume = ticker.get("quoteVolume")
        if quote_volume is None:
            base_volume = ticker.get("baseVolume") or 0
            last_price = ticker.get("last") or 0
            quote_volume = base_volume * last_price

        try:
            rows.append((unified, float(quote_volume)))
        except (TypeError, ValueError):
            continue

    rows.sort(key=lambda item: item[1], reverse=True)
    return [f"BINANCE:{symbol}" for symbol, _ in rows[:limit]]
<|MERGE_RESOLUTION|>--- conflicted
+++ resolved
@@ -23,11 +23,7 @@
 import pandas as pd
 import yaml
 import multiprocessing
-<<<<<<< HEAD
-import ccxt  # 상위 50 심볼 조회용
-=======
 import ccxt
->>>>>>> 86e47535
 
 from datafeed.cache import DataCache
 from optimize.metrics import (
@@ -65,6 +61,11 @@
 
     exclude_symbols_set = set(exclude_symbols or [])
     exclude_keywords = list(exclude_keywords or [])
+    keyword_pattern = (
+        re.compile("|".join(re.escape(k) for k in exclude_keywords))
+        if exclude_keywords
+        else None
+    )
 
     rows: List[Tuple[str, float]] = []
     for sym, ticker in tickers.items():
@@ -77,12 +78,13 @@
         unified = market.get("id", "")
         if unified in exclude_symbols_set:
             continue
-        if any(keyword in unified for keyword in exclude_keywords):
+        if keyword_pattern and keyword_pattern.search(unified):
             continue
 
         last = ticker.get("last")
-        if min_price is not None and (last is None or float(last) < float(min_price)):
-            continue
+        if min_price is not None:
+            if last is None or float(last) < float(min_price):
+                continue
 
         quote_volume = ticker.get("quoteVolume")
         if quote_volume is None:
@@ -2496,7 +2498,6 @@
     params_cfg = load_yaml(args.params)
     backtest_cfg = load_yaml(args.backtest)
 
-<<<<<<< HEAD
     auto_list: List[str] = []
 
     def _load_top_list() -> List[str]:
@@ -2509,16 +2510,6 @@
 
     if args.list_top50:
         auto_list = _load_top_list()
-=======
-    auto_list = fetch_top_usdt_perp_symbols(
-        limit=50,
-        exclude_symbols=["BUSDUSDT", "USDCUSDT"],
-        exclude_keywords=["UP", "DOWN", "BULL", "BEAR", "2L", "2S", "3L", "3S", "5L", "5S"],
-        min_price=0.002,
-    )
-
-    if args.list_top50:
->>>>>>> 86e47535
         import csv
 
         reports_dir = Path("reports")
@@ -2533,20 +2524,13 @@
         print("\n== USDT-Perp 24h 거래대금 상위 50 ==")
         for index, symbol in enumerate(auto_list, start=1):
             print(f"{index:2d}. {symbol}")
-<<<<<<< HEAD
         print("\n예) 7번 선택:  python -m optimize.run --pick-top50 7")
         print("    직접 지정:  python -m optimize.run --pick-symbol BINANCE:ETHUSDT")
-=======
-        print(
-            "\n원하는 번호를 --pick-top50 N 으로 실행하거나, --pick-symbol BINANCE:SYMBOL 로 직접 지정하세요."
-        )
->>>>>>> 86e47535
         return
 
     selected_symbol = ""
     if args.pick_symbol:
         selected_symbol = args.pick_symbol.strip()
-<<<<<<< HEAD
     elif args.pick_top50:
         auto_list = auto_list or _load_top_list()
         if 1 <= args.pick_top50 <= len(auto_list):
@@ -2554,12 +2538,8 @@
         else:
             print("\n[ERROR] --pick-top50 인덱스가 범위를 벗어났습니다 (1~50).")
             return
-=======
-    elif args.pick_top50 and 1 <= args.pick_top50 <= len(auto_list):
-        selected_symbol = auto_list[args.pick_top50 - 1]
     elif args.symbol:
         selected_symbol = args.symbol.strip()
->>>>>>> 86e47535
     else:
         print("\n[ERROR] 심볼이 지정되지 않았습니다.")
         print("   예) 상위50 출력:       python -m optimize.run --list-top50")
@@ -2569,10 +2549,7 @@
 
     print(f"[INFO] 선택된 심볼: {selected_symbol}")
 
-<<<<<<< HEAD
-=======
     args.symbol = selected_symbol
->>>>>>> 86e47535
     params_cfg["symbol"] = selected_symbol
     backtest_cfg["symbols"] = [selected_symbol]
 
@@ -2654,63 +2631,4 @@
     import multiprocessing as mp
 
     mp.freeze_support()
-    main()
-
-
-def fetch_top_usdt_perp_symbols(
-    limit: int = 50,
-    exclude_symbols: Optional[Sequence[str]] = None,
-    exclude_keywords: Optional[Sequence[str]] = None,
-    min_price: Optional[float] = None,
-) -> List[str]:
-    """BINANCE USDT 무기한 선물 거래대금 상위 심볼을 반환합니다."""
-
-    ex = ccxt.binanceusdm(
-        {
-            "options": {"defaultType": "future"},
-            "enableRateLimit": True,
-        }
-    )
-    ex.load_markets()
-    tickers = ex.fetch_tickers()
-
-    exclude_symbols_set = set(exclude_symbols or [])
-    exclude_keywords = list(exclude_keywords or [])
-    keyword_pattern = (
-        re.compile("|".join(re.escape(k) for k in exclude_keywords))
-        if exclude_keywords
-        else None
-    )
-
-    rows: List[Tuple[str, float]] = []
-    for sym, ticker in tickers.items():
-        market = ex.market(sym)
-        if not market.get("swap", False):
-            continue
-        if market.get("quote") != "USDT":
-            continue
-
-        unified = market.get("id", "")
-        if unified in exclude_symbols_set:
-            continue
-        if keyword_pattern and keyword_pattern.search(unified):
-            continue
-
-        last = ticker.get("last")
-        if min_price is not None:
-            if last is None or float(last) < float(min_price):
-                continue
-
-        quote_volume = ticker.get("quoteVolume")
-        if quote_volume is None:
-            base_volume = ticker.get("baseVolume") or 0
-            last_price = ticker.get("last") or 0
-            quote_volume = base_volume * last_price
-
-        try:
-            rows.append((unified, float(quote_volume)))
-        except (TypeError, ValueError):
-            continue
-
-    rows.sort(key=lambda item: item[1], reverse=True)
-    return [f"BINANCE:{symbol}" for symbol, _ in rows[:limit]]
+    main()